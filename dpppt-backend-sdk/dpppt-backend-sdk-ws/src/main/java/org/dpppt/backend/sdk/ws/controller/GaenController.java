--- conflicted
+++ resolved
@@ -75,13 +75,10 @@
 public class GaenController {
 	private static final Logger logger = LoggerFactory.getLogger(GaenController.class);
 
-<<<<<<< HEAD
-	// bucketLength is used to delay the publishing of Exposed Keys by splitting the database up into batches of keys
-	// in bucketLength duration. The current batch is never published, only previous batches are published.
-	private final Duration bucketLength;
-=======
+	// releaseBucketDuration is used to delay the publishing of Exposed Keys by splitting the database up into batches of keys
+	// in releaseBucketDuration duration. The current batch is never published, only previous batches are published.
 	private final Duration releaseBucketDuration;
->>>>>>> 8c4a5de0
+
 	private final Duration requestTime;
 	private final ValidateRequest validateRequest;
 	private final ValidationUtils validationUtils;
