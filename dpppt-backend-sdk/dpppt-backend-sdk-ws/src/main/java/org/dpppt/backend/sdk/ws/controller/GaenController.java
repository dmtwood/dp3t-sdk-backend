/*
 * Copyright (c) 2020 Ubique Innovation AG <https://www.ubique.ch>
 *
 * This Source Code Form is subject to the terms of the Mozilla Public
 * License, v. 2.0. If a copy of the MPL was not distributed with this
 * file, You can obtain one at https://mozilla.org/MPL/2.0/.
 *
 * SPDX-License-Identifier: MPL-2.0
 */
package org.dpppt.backend.sdk.ws.controller;

import java.io.IOException;
import java.security.InvalidKeyException;
import java.security.NoSuchAlgorithmException;
import java.security.PrivateKey;
import java.security.SignatureException;
import java.time.Duration;
import java.time.Instant;
import java.time.format.DateTimeParseException;
import java.util.ArrayList;
import java.util.Date;
import java.util.List;
import java.util.UUID;
import java.util.concurrent.Callable;

import javax.validation.Valid;

import ch.ubique.openapi.docannotations.Documentation;
import com.fasterxml.jackson.core.JsonProcessingException;
import org.dpppt.backend.sdk.data.gaen.FakeKeyService;
import org.dpppt.backend.sdk.data.gaen.GAENDataService;
import org.dpppt.backend.sdk.model.gaen.DayBuckets;
import org.dpppt.backend.sdk.model.gaen.GaenKey;
import org.dpppt.backend.sdk.model.gaen.GaenRequest;
import org.dpppt.backend.sdk.model.gaen.GaenSecondDay;
import org.dpppt.backend.sdk.model.gaen.GaenUnit;
import org.dpppt.backend.sdk.ws.security.ValidateRequest;
import org.dpppt.backend.sdk.ws.security.ValidateRequest.InvalidDateException;
import org.dpppt.backend.sdk.ws.security.signature.ProtoSignature;
import org.dpppt.backend.sdk.ws.security.signature.ProtoSignature.ProtoSignatureWrapper;
import org.dpppt.backend.sdk.utils.UTCInstant;
import org.dpppt.backend.sdk.ws.util.ValidationUtils;
import org.dpppt.backend.sdk.ws.util.ValidationUtils.BadBatchReleaseTimeException;
import org.slf4j.Logger;
import org.slf4j.LoggerFactory;
import org.springframework.http.CacheControl;
import org.springframework.http.HttpStatus;
import org.springframework.http.ResponseEntity;
import org.springframework.security.core.annotation.AuthenticationPrincipal;
import org.springframework.security.oauth2.jwt.Jwt;
import org.springframework.stereotype.Controller;
import org.springframework.web.bind.MethodArgumentNotValidException;
import org.springframework.web.bind.annotation.ExceptionHandler;
import org.springframework.web.bind.annotation.GetMapping;
import org.springframework.web.bind.annotation.PathVariable;
import org.springframework.web.bind.annotation.PostMapping;
import org.springframework.web.bind.annotation.RequestBody;
import org.springframework.web.bind.annotation.RequestHeader;
import org.springframework.web.bind.annotation.RequestMapping;
import org.springframework.web.bind.annotation.RequestParam;
import org.springframework.web.bind.annotation.ResponseBody;
import org.springframework.web.bind.annotation.ResponseStatus;

import io.jsonwebtoken.Jwts;

@Controller
@RequestMapping("/v1/gaen")
@Documentation(description = "The GAEN endpoint for the mobile clients")
/**
 * The GaenController defines the API endpoints for the mobile clients to access the GAEN functionality of the
 * red backend.
 * Clients can send new Exposed Keys, or request the existing Exposed Keys.
 */
public class GaenController {
	private static final Logger logger = LoggerFactory.getLogger(GaenController.class);

	// releaseBucketDuration is used to delay the publishing of Exposed Keys by splitting the database up into batches of keys
	// in releaseBucketDuration duration. The current batch is never published, only previous batches are published.
	private final Duration releaseBucketDuration;

	private final Duration requestTime;
	private final ValidateRequest validateRequest;
	private final ValidationUtils validationUtils;
	private final GAENDataService dataService;
	private final FakeKeyService fakeKeyService;
	private final Duration exposedListCacheControl;
	private final PrivateKey secondDayKey;
	private final ProtoSignature gaenSigner;

	public GaenController(GAENDataService dataService, FakeKeyService fakeKeyService, ValidateRequest validateRequest,
						  ProtoSignature gaenSigner, ValidationUtils validationUtils, Duration releaseBucketDuration, Duration requestTime,
						  Duration exposedListCacheControl, PrivateKey secondDayKey) {
		this.dataService = dataService;
		this.fakeKeyService = fakeKeyService;
		this.releaseBucketDuration = releaseBucketDuration;
		this.validateRequest = validateRequest;
		this.requestTime = requestTime;
		this.validationUtils = validationUtils;
		this.exposedListCacheControl = exposedListCacheControl;
		this.secondDayKey = secondDayKey;
		this.gaenSigner = gaenSigner;
	}

	@PostMapping(value = "/exposed")
	@Documentation(
			description = "Send exposed keys to server - includes a fix for the fact that GAEN doesn't give access to the current day's exposed key",
			responses = {
					"200=>The exposed keys have been stored in the database",
					"400=> " +
                            "- Invalid base64 encoding in GaenRequest" +
                            "- negative rolling period" +
                            "- fake claim with non-fake keys",
					"403=>Authentication failed"
			})
	public @ResponseBody Callable<ResponseEntity<String>> addExposed(
	        @Valid @RequestBody
			@Documentation(description = "The GaenRequest contains the SecretKey from the guessed infection date, the infection date itself, and some authentication data to verify the test result")
			        GaenRequest gaenRequest,
			@RequestHeader(value = "User-Agent")
            @Documentation(description = "App Identifier (PackageName/BundleIdentifier) + App-Version + OS (Android/iOS) + OS-Version", example = "ch.ubique.android.starsdk;1.0;iOS;13.3")
                    String userAgent,
			@AuthenticationPrincipal
            @Documentation(description = "JWT token that can be verified by the backend server")
                    Object principal) {
		var now = UTCInstant.now();
		if (!this.validateRequest.isValid(principal)) {
			return () -> ResponseEntity.status(HttpStatus.FORBIDDEN).build();
		}

		List<GaenKey> nonFakeKeys = new ArrayList<>();
		for (var key : gaenRequest.getGaenKeys()) {
			if (!validationUtils.isValidBase64Key(key.getKeyData())) {
				return () -> new ResponseEntity<>("No valid base64 key", HttpStatus.BAD_REQUEST);
			}
			if (this.validateRequest.isFakeRequest(principal, key) 
				|| hasNegativeRollingPeriod(key)
				|| hasInvalidKeyDate(now, principal, key)) {
				continue;
			}

			if (key.getRollingPeriod().equals(0)) {
				//currently only android seems to send 0 which can never be valid, since a non used key should not be submitted
				//default value according to EN is 144, so just set it to that. If we ever get 0 from iOS we should log it, since
				//this should not happen
				key.setRollingPeriod(GaenKey.GaenKeyDefaultRollingPeriod);
<<<<<<< HEAD
				var rollingUTCInstant = UTCInstant.of(key.getRollingStartNumber(), GaenUnit.TenMinutes);
				
				// If this is a same day TEK we are delaying its release
				if(now.hasSameDateAs(rollingUTCInstant)) {
					nonFakeKeysDelayed.add(key);
				} else {
					nonFakeKeys.add(key);
=======
				if (userAgent.toLowerCase().contains("ios")) {
					logger.error("Received a rolling period of 0 for an iOS User-Agent");
>>>>>>> 0e59d57d
				}
			}
			nonFakeKeys.add(key);
		}

		if (principal instanceof Jwt && ((Jwt) principal).containsClaim("fake")
				&& ((Jwt) principal).getClaim("fake").equals("1") && !nonFakeKeys.isEmpty()) {
			return () -> ResponseEntity.badRequest().body("Claim is fake but list contains non fake keys");
		}
		if (!nonFakeKeys.isEmpty()) {
			dataService.upsertExposees(nonFakeKeys, now);
		}
<<<<<<< HEAD
		if (!nonFakeKeysDelayed.isEmpty()) {
			// Hold back same day TEKs until 02:00 UTC of the next day (as RPIs are accepted by EN up to 2h after rolling period)
			var tomorrowAt2AM = now.atStartOfDay()
										.plusDays(1)
										.plusHours(2);
			dataService.upsertExposeesDelayed(nonFakeKeysDelayed, tomorrowAt2AM, now);
		}
=======
>>>>>>> 0e59d57d

		var delayedKeyDateUTCInstant = UTCInstant.of(gaenRequest.getDelayedKeyDate(), GaenUnit.TenMinutes);
		if (delayedKeyDateUTCInstant.isBeforeDateOf(now.getLocalDate().minusDays(1)) || delayedKeyDateUTCInstant.isAfterDateOf(now.getLocalDate().plusDays(1))) {
			return () -> ResponseEntity.badRequest().body("delayedKeyDate date must be between yesterday and tomorrow");
		}

		var responseBuilder = ResponseEntity.ok();
		if (principal instanceof Jwt) {
			var originalJWT = (Jwt) principal;
			var jwtBuilder = Jwts.builder().setId(UUID.randomUUID().toString()).setIssuedAt(Date.from(Instant.now()))
					.setIssuer("dpppt-sdk-backend").setSubject(originalJWT.getSubject())
					.setExpiration(Date
							.from(delayedKeyDateUTCInstant.atStartOfDay().plusDays(2).getInstant()))
					.claim("scope", "currentDayExposed").claim("delayedKeyDate", gaenRequest.getDelayedKeyDate());
			if (originalJWT.containsClaim("fake")) {
				jwtBuilder.claim("fake", originalJWT.getClaim("fake"));
			}
			String jwt = jwtBuilder.signWith(secondDayKey).compact();
			responseBuilder.header("Authorization", "Bearer " + jwt);
		}
		Callable<ResponseEntity<String>> cb = () -> {
			normalizeRequestTime(now.getTimestamp());
			return responseBuilder.body("OK");
		};
		return cb;
	}

	@PostMapping(value = "/exposednextday")
    @Documentation(description = "Allows the client to send the last exposed key of the infection to the backend server. The JWT must come from a previous call to /exposed",
	responses = {
    		"200=>The exposed key has been stored in the backend",
			"400=>" +
					"- Ivnalid base64 encoded Temporary Exposure Key" +
					"- TEK-date does not match delayedKeyDAte claim in Jwt" +
					"- TEK has negative rolling period",
			"403=>No delayedKeyDate claim in authentication"
	})
	public @ResponseBody Callable<ResponseEntity<String>> addExposedSecond(
			@Valid @RequestBody
            @Documentation(description = "The last exposed key of the user")
                    GaenSecondDay gaenSecondDay,
            @Documentation(description = "App Identifier (PackageName/BundleIdentifier) + App-Version + OS (Android/iOS) + OS-Version", example = "ch.ubique.android.starsdk;1.0;iOS;13.3")
			@RequestHeader(value = "User-Agent")
                    String userAgent,
			@AuthenticationPrincipal
            @Documentation(description = "JWT token that can be verified by the backend server, must have been created by /v1/gaen/exposed and contain the delayedKeyDate")
                    Object principal) {
		var now = UTCInstant.now();

		if (!validationUtils.isValidBase64Key(gaenSecondDay.getDelayedKey().getKeyData())) {
			return () -> new ResponseEntity<>("No valid base64 key", HttpStatus.BAD_REQUEST);
		}
		if (principal instanceof Jwt && !((Jwt) principal).containsClaim("delayedKeyDate")) {
			return () -> ResponseEntity.status(HttpStatus.FORBIDDEN).body("claim does not contain delayedKeyDate");
		}
		if (principal instanceof Jwt) {
			var jwt = (Jwt) principal;
			var claimKeyDate = Integer.parseInt(jwt.getClaimAsString("delayedKeyDate"));
			if (!gaenSecondDay.getDelayedKey().getRollingStartNumber().equals(claimKeyDate)) {
				return () -> ResponseEntity.badRequest().body("keyDate does not match claim keyDate");
			}
		}

		if (!this.validateRequest.isFakeRequest(principal, gaenSecondDay.getDelayedKey())) {
			if (gaenSecondDay.getDelayedKey().getRollingPeriod().equals(0)) {
				// currently only android seems to send 0 which can never be valid, since a non used key should not be submitted
				// default value according to EN is 144, so just set it to that. If we ever get 0 from iOS we should log it, since
				// this should not happen
				gaenSecondDay.getDelayedKey().setRollingPeriod(GaenKey.GaenKeyDefaultRollingPeriod);
				if(userAgent.toLowerCase().contains("ios")) {
					logger.error("Received a rolling period of 0 for an iOS User-Agent");
				}
			} else if(gaenSecondDay.getDelayedKey().getRollingPeriod() < 0) {
				return () -> ResponseEntity.status(HttpStatus.BAD_REQUEST).body("Rolling Period MUST NOT be negative.");
			}
			List<GaenKey> keys = new ArrayList<>();
			keys.add(gaenSecondDay.getDelayedKey());
			dataService.upsertExposees(keys, now);
		}

		return () -> {
			normalizeRequestTime(now.getTimestamp());
			return ResponseEntity.ok().body("OK");
		};

	}

	@GetMapping(value = "/exposed/{keyDate}", produces = "application/zip")
	@Documentation(description = "Request the exposed key from a given date",
	responses = {
			"200=>zipped export.bin and export.sig of all keys in that interval",
			"404=>" +
					"- invalid starting key date, doesn't point to midnight UTC" +
					"- _publishedAfter_ is not at the beginning of a batch release time, currently 2h",
	})
	public @ResponseBody ResponseEntity<byte[]> getExposedKeys(
			@PathVariable
			@Documentation(description = "Requested date for Exposed Keys retrieval, in milliseconds since Unix epoch (1970-01-01). It must indicate the beginning of a TEKRollingPeriod, currently midnight UTC.",
					example = "1593043200000")
					long keyDate,
			@RequestParam(required = false)
			@Documentation(description = "Restrict returned Exposed Keys to dates after this parameter. Given in milliseconds since Unix epoch (1970-01-01).",
					example = "1593043200000")
					Long publishedafter)
			throws BadBatchReleaseTimeException, IOException, InvalidKeyException, SignatureException,
			NoSuchAlgorithmException {
		var utcNow = UTCInstant.now();
		if (!validationUtils.isValidKeyDate(UTCInstant.ofEpochMillis(keyDate))) {
			return ResponseEntity.notFound().build();
		}
		if (publishedafter != null && !validationUtils.isValidBatchReleaseTime(UTCInstant.ofEpochMillis(publishedafter), utcNow)) {
			return ResponseEntity.notFound().build();
		}
		
		long now = utcNow.getTimestamp();
		// calculate exposed until bucket
		long publishedUntil = now - (now % releaseBucketDuration.toMillis());

		var exposedKeys = dataService.getSortedExposedForKeyDate(keyDate, publishedafter, publishedUntil);
		exposedKeys = fakeKeyService.fillUpKeys(exposedKeys, publishedafter, keyDate);
		if (exposedKeys.isEmpty()) {
			return ResponseEntity.noContent().cacheControl(CacheControl.maxAge(exposedListCacheControl))
					.header("X-PUBLISHED-UNTIL", Long.toString(publishedUntil)).build();
		}

		ProtoSignatureWrapper payload = gaenSigner.getPayload(exposedKeys);
		
		return ResponseEntity.ok().cacheControl(CacheControl.maxAge(exposedListCacheControl))
				.header("X-PUBLISHED-UNTIL", Long.toString(publishedUntil)).body(payload.getZip());
	}

	@GetMapping(value = "/buckets/{dayDateStr}")
	@Documentation(description = "Request the available release batch times for a given day",
			responses = {
					"200=>zipped export.bin and export.sig of all keys in that interval",
					"404=>invalid starting key date, points outside of the retention range"
			})
	public @ResponseBody ResponseEntity<DayBuckets> getBuckets(
			@PathVariable
			@Documentation(description = "Starting date for exposed key retrieval, as ISO-8601 format",
				example = "2020-06-27")
					String dayDateStr) {
		var atStartOfDay = UTCInstant.parseDate(dayDateStr);
		var end = atStartOfDay.plusDays(1);
		var now = UTCInstant.now();
		if (!validationUtils.isDateInRange(atStartOfDay, now)) {
			return ResponseEntity.notFound().build();
		}
		var relativeUrls = new ArrayList<String>();
		var dayBuckets = new DayBuckets();

		String controllerMapping = this.getClass().getAnnotation(RequestMapping.class).value()[0];
		dayBuckets.setDay(dayDateStr).setRelativeUrls(relativeUrls).setDayTimestamp(atStartOfDay.getTimestamp());

		while (atStartOfDay.getTimestamp() < Math.min(now.getTimestamp(),
				end.getTimestamp())) {
			relativeUrls.add(controllerMapping + "/exposed" + "/" + atStartOfDay.getTimestamp());
			atStartOfDay = atStartOfDay.plus(this.releaseBucketDuration);
		}

		return ResponseEntity.ok(dayBuckets);
	}

	private void normalizeRequestTime(long now) {
		long after = UTCInstant.now().getTimestamp();
		long duration = after - now;
		try {
			Thread.sleep(Math.max(requestTime.minusMillis(duration).toMillis(), 0));
		} catch (Exception ex) {
			logger.error("Couldn't equalize request time: {}", ex.toString());
		}
	}

	private boolean hasNegativeRollingPeriod(GaenKey key) {
		Integer rollingPeriod = key.getRollingPeriod();
		if (key.getRollingPeriod() < 0) {
			logger.error("Detected key with negative rolling period {}", rollingPeriod);
			return true;
		} else {
			return false;
		}
	}

	private boolean hasInvalidKeyDate(UTCInstant now,Object principal, GaenKey key) {
		try { 
			this.validateRequest.getKeyDate(now,principal, key);
		}
		catch (InvalidDateException invalidDate) {
			logger.error(invalidDate.getLocalizedMessage());
			return true;
		}
		return false;
	}

	@ExceptionHandler({IllegalArgumentException.class, InvalidDateException.class, JsonProcessingException.class,
			MethodArgumentNotValidException.class, BadBatchReleaseTimeException.class, DateTimeParseException.class})
	@ResponseStatus(HttpStatus.BAD_REQUEST)
	public ResponseEntity<Object> invalidArguments() {
		return ResponseEntity.badRequest().build();
	}
}<|MERGE_RESOLUTION|>--- conflicted
+++ resolved
@@ -143,19 +143,10 @@
 				//default value according to EN is 144, so just set it to that. If we ever get 0 from iOS we should log it, since
 				//this should not happen
 				key.setRollingPeriod(GaenKey.GaenKeyDefaultRollingPeriod);
-<<<<<<< HEAD
 				var rollingUTCInstant = UTCInstant.of(key.getRollingStartNumber(), GaenUnit.TenMinutes);
 				
 				// If this is a same day TEK we are delaying its release
-				if(now.hasSameDateAs(rollingUTCInstant)) {
-					nonFakeKeysDelayed.add(key);
-				} else {
-					nonFakeKeys.add(key);
-=======
-				if (userAgent.toLowerCase().contains("ios")) {
-					logger.error("Received a rolling period of 0 for an iOS User-Agent");
->>>>>>> 0e59d57d
-				}
+				nonFakeKeys.add(key);
 			}
 			nonFakeKeys.add(key);
 		}
@@ -167,16 +158,6 @@
 		if (!nonFakeKeys.isEmpty()) {
 			dataService.upsertExposees(nonFakeKeys, now);
 		}
-<<<<<<< HEAD
-		if (!nonFakeKeysDelayed.isEmpty()) {
-			// Hold back same day TEKs until 02:00 UTC of the next day (as RPIs are accepted by EN up to 2h after rolling period)
-			var tomorrowAt2AM = now.atStartOfDay()
-										.plusDays(1)
-										.plusHours(2);
-			dataService.upsertExposeesDelayed(nonFakeKeysDelayed, tomorrowAt2AM, now);
-		}
-=======
->>>>>>> 0e59d57d
 
 		var delayedKeyDateUTCInstant = UTCInstant.of(gaenRequest.getDelayedKeyDate(), GaenUnit.TenMinutes);
 		if (delayedKeyDateUTCInstant.isBeforeDateOf(now.getLocalDate().minusDays(1)) || delayedKeyDateUTCInstant.isAfterDateOf(now.getLocalDate().plusDays(1))) {
