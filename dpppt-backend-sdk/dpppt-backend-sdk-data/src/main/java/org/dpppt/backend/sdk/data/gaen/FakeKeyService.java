--- conflicted
+++ resolved
@@ -3,13 +3,6 @@
 import java.security.NoSuchAlgorithmException;
 import java.security.SecureRandom;
 import java.time.Duration;
-<<<<<<< HEAD
-=======
-import java.time.Instant;
-import java.time.LocalDate;
-import java.time.LocalTime;
-import java.time.ZoneOffset;
->>>>>>> 0e59d57d
 import java.util.ArrayList;
 import java.util.Base64;
 import java.util.List;
@@ -51,25 +44,14 @@
 			for (int i = 0; i < minNumOfKeys; i++) {
 				byte[] keyData = new byte[keySize];
 				random.nextBytes(keyData);
-<<<<<<< HEAD
 				var keyGAENTime = (int) tmpDate.get10MinutesSince1970();
 				var key = new GaenKey(Base64.getEncoder().encodeToString(keyData), keyGAENTime, 144, 0);
-=======
-				var keyGAENTime = (int) Duration.ofSeconds(tmpDate.toEpochSecond(LocalTime.MIDNIGHT, ZoneOffset.UTC))
-						.dividedBy(GaenUnit.TenMinutes.getDuration());
-
-				var key = new GaenKey(Base64.getEncoder().encodeToString(keyData), keyGAENTime, GaenKey.GaenKeyDefaultRollingPeriod, 0);
->>>>>>> 0e59d57d
 				keys.add(key);
 			}
 			//TODO: Check if currentKeyDate is indeed intended here
 			this.dataService.upsertExposees(keys, currentKeyDate);
 			tmpDate = tmpDate.plusDays(1);
-<<<<<<< HEAD
-		} while (tmpDate.isBeforeDateOf(currentKeyDate.plusDays(1)));
-=======
-		} while (tmpDate.isBefore(currentKeyDate));
->>>>>>> 0e59d57d
+		} while (tmpDate.isBeforeDateOf(currentKeyDate));
 	}
 
 	private void deleteAllKeys() {
@@ -81,17 +63,13 @@
 		if (!isEnabled) {
 			return keys;
 		}
-		var today = LocalDate.now(ZoneOffset.UTC);
-		var keyLocalDate = LocalDate.ofInstant(Instant.ofEpochMilli(keyDate), ZoneOffset.UTC);
-		if (today.isEqual(keyLocalDate)) {
+		var today = UTCInstant.today();
+		var keyLocalDate = UTCInstant.ofEpochMillis(keyDate).atStartOfDay();
+		if (today.hasSameDateAs(keyLocalDate)) {
 			return keys;
 		}
 		var fakeKeys = this.dataService.getSortedExposedForKeyDate(keyDate, publishedafter,
-<<<<<<< HEAD
 				UTCInstant.today().plusDays(1).getTimestamp());
-=======
-						today.plusDays(1).atStartOfDay(ZoneOffset.UTC).toInstant().toEpochMilli());
->>>>>>> 0e59d57d
 
 		keys.addAll(fakeKeys);
 		return keys;
