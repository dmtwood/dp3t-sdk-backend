--- conflicted
+++ resolved
@@ -27,169 +27,6 @@
  */
 
 public class UTCInstant {
-<<<<<<< HEAD
-    private final long timestamp;
-    private static Clock currentClock = Clock.systemUTC();
-
-    public static UTCInstant today() {
-        return UTCInstant.now().atStartOfDay();
-    }
-    public static UTCInstant midnight1970(){
-        return new UTCInstant(0);
-    }
-
-    public UTCInstant(long timestamp) {
-        this.timestamp = timestamp;
-    }
-    public UTCInstant(Duration duration, UTCInstant since) {
-        this.timestamp = since.timestamp + duration.toMillis();
-    }
-    public UTCInstant(Instant instant) {
-        this.timestamp = instant.toEpochMilli();
-    }
-    public UTCInstant(long units, TemporalUnit interval) {
-        this.timestamp = units * interval.getDuration().toMillis();
-    }
-    public UTCInstant(OffsetDateTime offsetDateTime) {
-        this.timestamp = offsetDateTime.toInstant().toEpochMilli();
-    }
-    //TODO: make protected and subclass for use in tests
-    public static void setClock(Clock clock) {
-        currentClock = clock;
-    }
-    public static void resetClock() {
-        currentClock = Clock.systemUTC();
-    }
-    public static UTCInstant now() {
-        var nowTimestamp = currentClock.millis();
-        return new UTCInstant(nowTimestamp);
-    }
-    public static UTCInstant of(long amount, TemporalUnit unit) {
-        return new UTCInstant(amount, unit);
-    }
-    public static UTCInstant ofEpochMillis(long epochMillis){
-        return new UTCInstant(epochMillis);
-    }
-    public static UTCInstant parseDate(String dateString) {
-        var timestamp = LocalDate.parse(dateString).atStartOfDay().toInstant(ZoneOffset.UTC).toEpochMilli();
-        return new UTCInstant(timestamp);
-    }
-    public static UTCInstant parseDateTime(String dateString) {
-        var timestamp = LocalDateTime.parse(dateString).toInstant(ZoneOffset.UTC).toEpochMilli();
-        return new UTCInstant(timestamp);
-    }
-
-    public Date getDate() {
-        return Date.from(getInstant());
-    }
-
-    public Instant getInstant() {
-        return Instant.ofEpochMilli(this.timestamp);
-    }
-    public Duration getDuration(long since) {
-        return Duration.ofMillis(this.timestamp-since);
-    }
-    public Duration getDuration(UTCInstant since) {
-        return Duration.ofMillis(this.timestamp-since.timestamp);
-    }
-    public OffsetDateTime getOffsetDateTime() {
-        return OffsetDateTime.ofInstant(getInstant(), ZoneOffset.UTC);
-    }
-    public LocalDateTime getLocalDateTime() {
-        return LocalDateTime.ofInstant(getInstant(), ZoneOffset.UTC);
-    }
-    public UTCInstant atStartOfDay() {
-        return new UTCInstant(getLocalDate().atStartOfDay().toInstant(ZoneOffset.UTC).toEpochMilli());
-    }
-    public LocalDate getLocalDate() {
-        return getLocalDateTime().toLocalDate();
-    }
-    public LocalTime getLocalTime() {
-        return getLocalDateTime().toLocalTime();
-    }
-
-    public UTCInstant plus(Duration duration){
-        return new UTCInstant(this.timestamp + duration.toMillis());
-    } 
-    public UTCInstant minus(Duration duration){
-        return new UTCInstant(this.timestamp - duration.toMillis());
-    }
-    public UTCInstant plusYears(long years){
-        return new UTCInstant(this.getOffsetDateTime().plusYears(years));
-    } 
-    public UTCInstant minusYears(long years){
-        return new UTCInstant(this.getOffsetDateTime().minusYears(years));
-    } 
-    public UTCInstant plusDays(long days){
-        return new UTCInstant(this.timestamp + Duration.ofDays(days).toMillis());
-    } 
-    public UTCInstant minusDays(long days){
-        return new UTCInstant(this.timestamp - Duration.ofDays(days).toMillis());
-    } 
-    public UTCInstant plusHours(long hours){
-        return new UTCInstant(this.timestamp + Duration.ofHours(hours).toMillis());
-    } 
-    public UTCInstant minusHours(long hours){
-        return new UTCInstant(this.timestamp - Duration.ofHours(hours).toMillis());
-    } 
-    public UTCInstant plusMinutes(long minutes){
-        return new UTCInstant(this.timestamp + Duration.ofMinutes(minutes).toMillis());
-    } 
-    public UTCInstant minusMinutes(long minutes){
-        return new UTCInstant(this.timestamp - Duration.ofMinutes(minutes).toMillis());
-    } 
-    public UTCInstant plusSeconds(long seconds){
-        return new UTCInstant(this.timestamp + Duration.ofSeconds(seconds).toMillis());
-    } 
-    public UTCInstant minusSeconds(long seconds){
-        return new UTCInstant(this.timestamp - Duration.ofSeconds(seconds).toMillis());
-    } 
-    public boolean isMidnight() {
-        return getLocalTime().equals(LocalTime.MIDNIGHT);
-    }
-    public long getTimestamp() {
-        return timestamp;
-    }
-    public long get10MinutesSince1970() {
-        return getDuration(midnight1970()).dividedBy(GaenUnit.TenMinutes.getDuration());
-    }
-    public boolean hasSameDateAs(UTCInstant otherInstant) {
-        return this.getLocalDate().isEqual(otherInstant.getLocalDate());
-    }
-    public boolean hasSameTimeOfDayAs(UTCInstant otherInstant) {
-        return this.getLocalTime().equals(otherInstant.getLocalTime());
-    }
-    public boolean isBeforeEpochMillisOf(UTCInstant otherInstant) {
-        return this.getTimestamp() < otherInstant.getTimestamp();
-    }
-    public boolean isAfterEpochMillisOf(UTCInstant otherInstant) {
-        return this.getTimestamp() > otherInstant.getTimestamp();
-    }
-    public boolean isBeforeDateOf(UTCInstant otherInstant) {
-        return this.getLocalDate().isBefore(otherInstant.getLocalDate());
-    }
-    public boolean isAfterDateOf(UTCInstant otherInstant) {
-        return this.getLocalDate().isAfter(otherInstant.getLocalDate());
-    }
-    public boolean isBeforeDateOf(LocalDate otherDate) {
-        return this.getLocalDate().isBefore(otherDate);
-    }
-    public boolean isAfterDateOf(LocalDate otherDate) {
-        return this.getLocalDate().isAfter(otherDate);
-    }
-    public boolean isBeforeTimeOfDayOf(UTCInstant otherInstant) {
-        return this.getLocalTime().isBefore(otherInstant.getLocalTime());
-    }
-    public boolean isAfterTimeOfDayOf(UTCInstant otherInstant) {
-        return this.getLocalTime().isAfter(otherInstant.getLocalTime());
-    }
-    public boolean isBeforeToday() {
-        return this.isBeforeDateOf(UTCInstant.now());
-    }
-    public boolean isAfterToday() {
-        return this.isAfterDateOf(UTCInstant.now());
-    }
-=======
 	private final long timestamp;
 	private static Clock currentClock = Clock.systemUTC();
 
@@ -205,8 +42,8 @@
 		this.timestamp = timestamp;
 	}
 
-	public UTCInstant(Duration duration) {
-		this.timestamp = duration.toMillis();
+	public UTCInstant(Duration duration, UTCInstant since) {
+		this.timestamp = since.timestamp + duration.toMillis();
 	}
 
 	public UTCInstant(Instant instant) {
@@ -221,6 +58,7 @@
 		this.timestamp = offsetDateTime.toInstant().toEpochMilli();
 	}
 
+	//TODO: make protected and subclass for use in tests
 	public static void setClock(Clock clock) {
 		currentClock = clock;
 	}
@@ -395,5 +233,4 @@
 	public boolean isAfterToday() {
 		return this.isAfterDateOf(UTCInstant.now());
 	}
->>>>>>> 9f316e71
 }