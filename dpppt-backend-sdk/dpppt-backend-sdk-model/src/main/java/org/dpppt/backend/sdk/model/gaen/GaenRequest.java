--- conflicted
+++ resolved
@@ -20,12 +20,9 @@
     @NotNull
     @NotEmpty
     @Valid
-<<<<<<< HEAD
     @Size(min = 14, max = 30)
-=======
-    @Size(min = 14, max = 14)
-    @Documentation(description = "14 Temporary Exposure keys - zero or more of them might be fake keys")
->>>>>>> eed3af15
+    @Documentation(description = "Between 14 and 30 Temporary Exposure keys - zero or more of them might be fake keys. With the 1.5 update we could run into the situation of more than 14 keys a day.")
+
     private List<GaenKey> gaenKeys;
 
     @NotNull
